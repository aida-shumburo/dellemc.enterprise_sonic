#
# -*- coding: utf-8 -*-
# Copyright 2025 Dell Inc. or its subsidiaries. All Rights Reserved.
# GNU General Public License v3.0+
# (see COPYING or https://www.gnu.org/licenses/gpl-3.0.txt)
"""
The arg spec for the sonic facts module.
"""

from __future__ import absolute_import, division, print_function
__metaclass__ = type


class FactsArgs(object):  # pylint: disable=R0903

    """ The arg spec for the sonic facts module
    """

    def __init__(self, **kwargs):
        pass

    choices = [
        'all',
        'aaa',
        'acl_interfaces',
        'dcbx',
        'bfd',
        'bgp',
        'bgp_af',
        'bgp_as_paths',
        'bgp_communities',
        'bgp_ext_communities',
        'bgp_neighbors',
        'bgp_neighbors_af',
        'copp',
        'dhcp_relay',
        'dhcp_snooping',
        'fbs_classifiers',
        'fips',
        'interfaces',
        'ip_neighbor',
        'ipv6_router_advertisement',
        'lag_interfaces',
        'ldap',
        'lldp_global',
        'lldp_interfaces',
        'logging',
        'login_lockout',
        'lst',
        'l2_acls',
        'l3_acls',
        'l2_interfaces',
        'l3_interfaces',
        'mac',
        'mclag',
        'mgmt_servers',
        'mirroring',
        'ntp',
        'ospf_area',
        'ospfv2',
        'ospfv2_interfaces',
        'pim_global',
        'pim_interfaces',
        'pki',
        'poe',
        'port_breakout',
        'port_group',
        'prefix_lists',
        'qos_buffer',
        'qos_interfaces',
        'qos_maps',
        'qos_pfc',
        'qos_scheduler',
        'qos_wred',
        'radius_server',
        'roce',
        'route_maps',
        'sflow',
        'snmp',
        'ssh',
<<<<<<< HEAD
        'static_routes',
        'stp',
        'system',
        'tacacs_server',
        'users',
        'vlans',
        'vlan_mapping',
        'vrfs',
        'vrrp',
        'vxlans'
=======
        'lst',
        'fbs_classifiers',
        'br_l2pt',
        'mirroring'
>>>>>>> 15b23650
    ]

    argument_spec = {
        'gather_subset': dict(default=['!config'], type='list', elements='str'),
        'gather_network_resources': dict(choices=choices, type='list', elements='str'),
    }<|MERGE_RESOLUTION|>--- conflicted
+++ resolved
@@ -32,6 +32,7 @@
         'bgp_ext_communities',
         'bgp_neighbors',
         'bgp_neighbors_af',
+        'br_l2pt',
         'copp',
         'dhcp_relay',
         'dhcp_snooping',
@@ -78,7 +79,6 @@
         'sflow',
         'snmp',
         'ssh',
-<<<<<<< HEAD
         'static_routes',
         'stp',
         'system',
@@ -89,12 +89,6 @@
         'vrfs',
         'vrrp',
         'vxlans'
-=======
-        'lst',
-        'fbs_classifiers',
-        'br_l2pt',
-        'mirroring'
->>>>>>> 15b23650
     ]
 
     argument_spec = {
