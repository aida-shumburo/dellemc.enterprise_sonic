#
# -*- coding: utf-8 -*-
# Copyright 2025 Dell Inc. or its subsidiaries. All Rights Reserved.
# GNU General Public License v3.0+
# (see COPYING or https://www.gnu.org/licenses/gpl-3.0.txt)
"""
The arg spec for the sonic facts module.
"""

from __future__ import absolute_import, division, print_function
__metaclass__ = type


class FactsArgs(object):  # pylint: disable=R0903

    """ The arg spec for the sonic facts module
    """

    def __init__(self, **kwargs):
        pass

    choices = [
        'all',
        'aaa',
        'acl_interfaces',
        'dcbx',
        'bfd',
        'bgp',
        'bgp_af',
        'bgp_as_paths',
        'bgp_communities',
        'bgp_ext_communities',
        'bgp_neighbors',
        'bgp_neighbors_af',
        'br_l2pt',
        'copp',
        'dhcp_relay',
        'dhcp_snooping',
        'evpn_esi_multihome',
        'fbs_classifiers',
        'fips',
        'interfaces',
        'ip_neighbor',
        'ipv6_router_advertisement',
        'lag_interfaces',
        'ldap',
        'lldp_global',
        'lldp_interfaces',
        'logging',
        'login_lockout',
        'lst',
        'l2_acls',
        'l3_acls',
        'l2_interfaces',
        'l3_interfaces',
        'mac',
        'mclag',
        'mgmt_servers',
        'mirroring',
        'ntp',
        'ospf_area',
        'ospfv2',
        'ospfv2_interfaces',
        'pim_global',
        'pim_interfaces',
        'pki',
        'poe',
        'port_breakout',
        'port_group',
        'prefix_lists',
        'qos_buffer',
        'qos_interfaces',
        'qos_maps',
        'qos_pfc',
        'qos_scheduler',
        'qos_wred',
        'radius_server',
        'roce',
        'route_maps',
        'sflow',
        'snmp',
        'ssh',
<<<<<<< HEAD
        'static_routes',
        'stp',
        'system',
        'tacacs_server',
        'users',
        'vlans',
        'vlan_mapping',
        'vrfs',
        'vrrp',
        'vxlans'
=======
        'lst',
        'fbs_classifiers',
        'mirroring',
        'br_l2pt',
        'evpn_esi_multihome',
        'ssh_server'
>>>>>>> f7077d92
    ]

    argument_spec = {
        'gather_subset': dict(default=['!config'], type='list', elements='str'),
        'gather_network_resources': dict(choices=choices, type='list', elements='str'),
    }<|MERGE_RESOLUTION|>--- conflicted
+++ resolved
@@ -80,7 +80,7 @@
         'sflow',
         'snmp',
         'ssh',
-<<<<<<< HEAD
+        'ssh_server',
         'static_routes',
         'stp',
         'system',
@@ -90,15 +90,7 @@
         'vlan_mapping',
         'vrfs',
         'vrrp',
-        'vxlans'
-=======
-        'lst',
-        'fbs_classifiers',
-        'mirroring',
-        'br_l2pt',
-        'evpn_esi_multihome',
-        'ssh_server'
->>>>>>> f7077d92
+        'vxlans
     ]
 
     argument_spec = {
