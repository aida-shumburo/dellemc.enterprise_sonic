--- conflicted
+++ resolved
@@ -86,14 +86,9 @@
         'ssh',
         'lst',
         'fbs_classifiers',
-<<<<<<< HEAD
         'mirroring',
         'br_l2pt',
         'evpn_esi_multihome'
-=======
-        'br_l2pt',
-        'mirroring'
->>>>>>> 15b23650
     ]
 
     argument_spec = {
