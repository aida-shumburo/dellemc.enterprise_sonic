#!/usr/bin/python
# -*- coding: utf-8 -*-
# Copyright 2025 Dell Inc. or its subsidiaries. All Rights Reserved
# GNU General Public License v3.0+
# (see COPYING or https://www.gnu.org/licenses/gpl-3.0.txt)
"""
The module file for sonic_facts
"""
from __future__ import absolute_import, division, print_function
__metaclass__ = type
DOCUMENTATION = """
---
module: sonic_facts
version_added: 1.0.0
notes:
- Tested against Enterprise SONiC Distribution by Dell Technologies.
- Supports C(check_mode).
short_description: Collects facts on devices running Enterprise SONiC
description:
  - Collects facts from devices running Enterprise SONiC Distribution by
    Dell Technologies. This module places the facts gathered in the fact tree
    keyed by the respective resource name. The facts module always collects
    a base set of facts from the device and can enable or disable collection
    of additional facts.
author:
- Mohamed Javeed (@javeedf)
- Abirami N (@abirami-n)
options:
  gather_subset:
    description:
      - When supplied, this argument restricts the facts collected
        to a given subset. Possible values for this argument include
        all, min, hardware, config, legacy, and interfaces. Can specify a
        list of values to include a larger subset. Values can also be used
        with an initial '!' to specify that a specific subset should
        not be collected.
    required: false
    type: list
    elements: str
    default: '!config'
  gather_network_resources:
    description:
      - When supplied, this argument restricts the facts collected
        to a given subset. Possible values for this argument include
        all and the resources like 'all', 'interfaces', 'vlans', 'lag_interfaces', 'l2_interfaces', 'l3_interfaces'.
        Can specify a list of values to include a larger subset. Values
        can also be used with an initial '!' to specify that a
        specific subset should not be collected.
    required: false
    type: list
    elements: str
    choices:
      - all
      - vlans
      - interfaces
      - l2_interfaces
      - l3_interfaces
      - lag_interfaces
      - bgp
      - bgp_af
      - bgp_neighbors
      - bgp_neighbors_af
      - bgp_as_paths
      - bgp_communities
      - bgp_ext_communities
      - ospfv2_interfaces
      - ospfv2
      - mclag
      - prefix_lists
      - vlan_mapping
      - vrfs
      - vrrp
      - vxlans
      - users
      - system
      - port_breakout
      - aaa
      - ldap
      - tacacs_server
      - radius_server
      - static_routes
      - ntp
      - logging
      - pki
      - ip_neighbor
      - port_group
      - dhcp_relay
      - acl_interfaces
      - l2_acls
      - l3_acls
      - lldp_global
      - mac
      - mirroring
      - bfd
      - copp
      - route_maps
      - lldp_interfaces
      - stp
      - poe
      - dhcp_snooping
      - sflow
      - snmp
      - fips
      - roce
      - qos_buffer
      - qos_pfc
      - qos_maps
      - qos_scheduler
      - qos_wred
      - qos_interfaces
      - pim_global
      - pim_interfaces
      - login_lockout
      - mgmt_servers
      - ospf_area
      - ssh
      - lst
      - fbs_classifiers
<<<<<<< HEAD
=======
      - dcbx
      - mirroring
>>>>>>> cff46c42
"""

EXAMPLES = """
- name: Gather all facts
  dellemc.enterprise_sonic.sonic_facts:
    gather_subset: all
    gather_network_resources: all
- name: Collects VLAN and interfaces facts
  dellemc.enterprise_sonic.sonic_facts:
    gather_subset:
      - min
    gather_network_resources:
      - vlans
      - interfaces
- name: Do not collects VLAN and interfaces facts
  dellemc.enterprise_sonic.sonic_facts:
    gather_network_resources:
      - "!vlans"
      - "!interfaces"
- name: Collects VLAN and minimal default facts
  dellemc.enterprise_sonic.sonic_facts:
    gather_subset: min
    gather_network_resources: vlans
- name: Collect lag_interfaces and minimal default facts
  dellemc.enterprise_sonic.sonic_facts:
    gather_subset: min
    gather_network_resources: lag_interfaces
"""

RETURN = """
"""

from ansible.module_utils.basic import AnsibleModule
from ansible_collections.dellemc.enterprise_sonic.plugins.module_utils.network.sonic.argspec.facts.facts import FactsArgs
from ansible_collections.dellemc.enterprise_sonic.plugins.module_utils.network.sonic.facts.facts import Facts


def main():
    """
    Main entry point for module execution
    :returns: ansible_facts
    """
    module = AnsibleModule(argument_spec=FactsArgs.argument_spec,
                           supports_check_mode=True)
    warnings = ['default value for `gather_subset` '
                'will be changed to `min` from `!config` v2.11 onwards']

    result = Facts(module).get_facts()

    ansible_facts, additional_warnings = result
    warnings.extend(additional_warnings)

    module.exit_json(ansible_facts=ansible_facts, warnings=warnings)


if __name__ == '__main__':
    main()<|MERGE_RESOLUTION|>--- conflicted
+++ resolved
@@ -63,6 +63,7 @@
       - bgp_as_paths
       - bgp_communities
       - bgp_ext_communities
+      - dcbx
       - ospfv2_interfaces
       - ospfv2
       - mclag
@@ -116,11 +117,6 @@
       - ssh
       - lst
       - fbs_classifiers
-<<<<<<< HEAD
-=======
-      - dcbx
-      - mirroring
->>>>>>> cff46c42
 """
 
 EXAMPLES = """
