---
ansible_connection: httpapi
module_name: stp

tests:
  - name: test_case_01
    description: Add STP configuration for mst protocol
    state: merged
    input:
      global:
        enabled_protocol: mst
        loop_guard: true
        bpdu_filter: true
        hello_time: 5
        max_age: 10
        fwd_delay: 15
        bridge_priority: 4096
      interfaces:
        - intf_name: '{{ interface1 }}'
          edge_port: true
          link_type: shared
          guard: loop
          bpdu_guard: true
          bpdu_filter: true
          uplink_fast: true
          shutdown: true
          cost: 20
          port_priority: 30
          stp_enable: true
        - intf_name: '{{ interface2 }}'
          edge_port: true
          link_type: point-to-point
          guard: root
          bpdu_guard: true
          bpdu_filter: true
          uplink_fast: true
          shutdown: true
          cost: 40
          port_priority: 50
          stp_enable: true
        - intf_name: '{{ interface3 }}'
          edge_port: true
          link_type: shared
          guard: none
          bpdu_guard: true
          bpdu_filter: true
          uplink_fast: true
          shutdown: true
          cost: 60
          port_priority: 70
          stp_enable: true
      mstp:
        mst_name: mst1
        mst_instances:
          - mst_id: 1
            vlans:
              - 304
              - 302
              - 301
              - 303

  - name: test_case_02
    description: Modify mst configuration
    state: merged
    input:
      mstp:
        mst_name: mst1
        revision: 1
        max_hop: 3
        hello_time: 6
        max_age: 9
        fwd_delay: 12
        mst_instances:
          - mst_id: 1
            bridge_priority: 2048
            vlans:
              - 301
            interfaces:
              - intf_name: '{{ interface1 }}'
                cost: 60
                port_priority: 65
          - mst_id: 2
            bridge_priority: 1024
            vlans:
              - 302
            interfaces:
              - intf_name: '{{ interface2 }}'
                cost: 50
                port_priority: 55

  - name: test_case_03
    description: Replace at mst instance and interface level
    state: replaced
    input:
      mstp:
        mst_instances:
          - mst_id: 1
            bridge_priority: 1024
            vlans:
              - 303
              - 302
          - mst_id: 2
            bridge_priority: 1024
            interfaces:
              - intf_name: '{{ interface2 }}'
                cost: 52
                port_priority: 57
              - intf_name: '{{ interface3 }}'
                cost: 40
                port_priority: 45
          - mst_id: 3
            bridge_priority: 3072
<<<<<<< HEAD
  - name: test_case_03
=======

  - name: test_case_04
>>>>>>> 8edeffb7
    description: Replace at mstp level
    state: replaced
    input:
      mstp:
        mst_name: mst2
        revision: 2
        max_hop: 2
        hello_time: 8
        max_age: 10
        fwd_delay: 14

  - name: test_case_05
    description: Modify mst configuration
    state: merged
    input:
      mstp:
        mst_name: mst1
        revision: 3
        max_hop: 3
        hello_time: 9
        max_age: 11
        fwd_delay: 15
        mst_instances:
          - mst_id: 1
            vlans:
              - 301
            interfaces:
              - intf_name: '{{ interface1 }}'
                cost: 70
                port_priority: 75
          - mst_id: 2
            bridge_priority: 2048
            vlans:
              - 301-303
            interfaces:
              - intf_name: '{{ interface2 }}'
                cost: 52
                port_priority: 57
              - intf_name: '{{ interface3 }}'
                cost: 45
                port_priority: 47

  - name: test_case_06
    description: Delete mstp attributes
    state: deleted
    input:
      mstp:
        mst_name: mst1
        revision: 3
        max_hop: 3
        hello_time: 9
        max_age: 11
        fwd_delay: 15
        mst_instances:
          - mst_id: 1
          - mst_id: 2
            bridge_priority: 2048
            vlans:
              - 302
            interfaces:
              - intf_name: '{{ interface2 }}'
                cost: 52
                port_priority: 57
              - intf_name: '{{ interface3 }}'
<<<<<<< HEAD
  - name: test_case_06
=======

  - name: test_case_07
>>>>>>> 8edeffb7
    description: Delete global mstp configuration
    state: deleted
    input:
      global:
        enabled_protocol: mst

  - name: test_case_08
    description: Add STP configuration for pvst protocol
    state: merged
    input:
      global:
        enabled_protocol: pvst
        bpdu_filter: true
        root_guard_timeout: 25
        portfast: true
        hello_time: 5
        max_age: 10
        fwd_delay: 20
        bridge_priority: 4096
      pvst:
        - vlan_id: 301
          hello_time: 4
          max_age: 6
          fwd_delay: 8
          bridge_priority: 4096
          interfaces:
            - intf_name: '{{ interface1 }}'
              cost: 10
              port_priority: 50
        - vlan_id: 302
          hello_time: 5
          max_age: 7
          fwd_delay: 9
          bridge_priority: 4096
          interfaces:
            - intf_name: '{{ interface2 }}'
              cost: 20
              port_priority: 60
            - intf_name: '{{ interface3 }}'
              cost: 30
              port_priority: 70

  - name: test_case_09
    description: Replace pvst configuration
    state: replaced
    input:
      pvst:
        - vlan_id: 301
          hello_time: 7
          max_age: 8
          fwd_delay: 9
          bridge_priority: 8192
        - vlan_id: 302
          interfaces:
            - intf_name: '{{ interface2 }}'
              cost: 2
              port_priority: 60
            - intf_name: '{{ interface3 }}'
              cost: 31
              port_priority: 71

  - name: test_case_10
    description: Modify pvst configuration
    state: merged
    input:
      pvst:
        - vlan_id: 301
          interfaces:
            - intf_name: '{{ interface1 }}'
              cost: 11
              port_priority: 51
        - vlan_id: 302
          hello_time: 3
          max_age: 9
          fwd_delay: 11
          bridge_priority: 4096

  - name: test_case_11
    description: Delete pvst attributes
    state: deleted
    input:
      pvst:
        - vlan_id: 301
          hello_time: 7
          max_age: 8
          fwd_delay: 9
          bridge_priority: 8192
          interfaces:
            - intf_name: '{{ interface1 }}'
              cost: 11
        - vlan_id: 302
          interfaces:
            - intf_name: '{{ interface2 }}'
            - intf_name: '{{ interface3 }}'
              cost: 31
              port_priority: 71

  - name: test_case_12
    description: Delete pvst and global pvst configuration
    state: deleted
    input:
      global:
        enabled_protocol: pvst

  - name: test_case_13
    description: Add STP configuration for rapid-pvst protocol
    state: merged
    input:
      global:
        enabled_protocol: rapid_pvst
        bpdu_filter: true
        root_guard_timeout: 25
        hello_time: 5
        max_age: 10
        fwd_delay: 20
        bridge_priority: 4096
      rapid_pvst:
        - vlan_id: 301
          hello_time: 4
          max_age: 6
          fwd_delay: 8
          bridge_priority: 4096
          interfaces:
            - intf_name: '{{ interface1 }}'
              cost: 10
              port_priority: 50
        - vlan_id: 302
          hello_time: 5
          max_age: 7
          fwd_delay: 9
          bridge_priority: 4096
          interfaces:
            - intf_name: '{{ interface2 }}'
              cost: 20
              port_priority: 60
            - intf_name: '{{ interface3 }}'
              cost: 30
              port_priority: 70

  - name: test_case_14
    description: Replace rapid-pvst configuration
    state: replaced
    input:
      rapid_pvst:
        - vlan_id: 301
          hello_time: 7
          max_age: 8
          fwd_delay: 9
          bridge_priority: 8192
        - vlan_id: 302
          interfaces:
            - intf_name: '{{ interface2 }}'
              cost: 2
              port_priority: 60
            - intf_name: '{{ interface3 }}'
              cost: 31
              port_priority: 71

  - name: test_case_15
    description: Modify rapid-pvst configuration
    state: merged
    input:
      rapid_pvst:
        - vlan_id: 301
          interfaces:
            - intf_name: '{{ interface1 }}'
              cost: 11
              port_priority: 51
        - vlan_id: 302
          hello_time: 3
          max_age: 9
          fwd_delay: 11
          bridge_priority: 4096

  - name: test_case_16
    description: Delete rapid-pvst attributes
    state: deleted
    input:
      rapid_pvst:
        - vlan_id: 301
          hello_time: 7
          max_age: 8
          fwd_delay: 9
          bridge_priority: 8192
          interfaces:
            - intf_name: '{{ interface1 }}'
              cost: 11
              port_priority: 51
        - vlan_id: 302
          interfaces:
            - intf_name: '{{ interface2 }}'
            - intf_name: '{{ interface3 }}'
              cost: 31
              port_priority: 71

  - name: test_case_17
    description: Delete rapid-pvst and global pvst configuration
    state: deleted
    input:
      global:
        enabled_protocol: rapid_pvst

  - name: test_case_18
    description: Configure STP global and interfaces
    state: merged
    input:
      global:
        enabled_protocol: mst
        bpdu_filter: true
        hello_time: 5
        max_age: 10
        fwd_delay: 20
        bridge_priority: 4096
      interfaces:
        - intf_name: '{{ interface1 }}'
          edge_port: true
          link_type: shared
          guard: loop
          bpdu_guard: true
          bpdu_filter: true
          uplink_fast: true
          shutdown: true
          cost: 20
          port_priority: 30
          stp_enable: true
        - intf_name: '{{ interface2 }}'
          edge_port: true
          link_type: point-to-point
          guard: root
          bpdu_guard: true
          bpdu_filter: true
          uplink_fast: true
          shutdown: true
          cost: 40
          port_priority: 50
          stp_enable: true
        - intf_name: '{{ interface3 }}'
          edge_port: true
          link_type: shared
          guard: none
          bpdu_guard: true
          bpdu_filter: true
          uplink_fast: true
          shutdown: true
          cost: 60
          port_priority: 70
          stp_enable: true

  - name: test_case_19
    description: Modify STP interface
    state: merged
    input:
      global:
        bpdu_filter: false
        hello_time: 7
        max_age: 20
        fwd_delay: 30
        bridge_priority: 8192
      interfaces:
        - intf_name: '{{ interface1 }}'
          edge_port: false
          link_type: point-to-point
          guard: root
          bpdu_guard: false
          bpdu_filter: false
          uplink_fast: false
          shutdown: false
          cost: 28
          port_priority: 32
          stp_enable: false

  - name: test_case_20
    description: Replace STP interface
    state: replaced
    input:
      interfaces:
        - intf_name: '{{ interface3 }}'
          cost: 80
          port_priority: 90

  - name: test_case_21
    description: Delete STP interfaces
    state: deleted
    input:
      interfaces:
        - intf_name: '{{ interface2 }}'
          edge_port: true
          link_type: point-to-point
          guard: root
          bpdu_guard: true
          bpdu_filter: true
          uplink_fast: true
          shutdown: true
          cost: 40
          port_priority: 50
          stp_enable: true
        - intf_name: '{{ interface3 }}'

  - name: test_case_22
    description: Replace at global level
    state: replaced
    input:
      global:
        enabled_protocol: mst
      interfaces:
        - intf_name: '{{ interface1 }}'
        - intf_name: '{{ interface2 }}'
        - intf_name: '{{ interface3 }}'
<<<<<<< HEAD
  - name: test_case_22
=======

  - name: test_case_23
>>>>>>> 8edeffb7
    description: Override STP configuration
    state: overridden
    input:
      global:
        enabled_protocol: mst
        loop_guard: true
        bpdu_filter: true
        hello_time: 5
        max_age: 10
        fwd_delay: 15
        bridge_priority: 4096
      interfaces:
        - intf_name: '{{ interface1 }}'
          edge_port: true
          link_type: shared
          guard: loop
          bpdu_guard: true
          bpdu_filter: true
          uplink_fast: true
          shutdown: true
          cost: 20
          port_priority: 30
          stp_enable: true
        - intf_name: '{{ interface2 }}'
          edge_port: true
          link_type: point-to-point
          guard: root
          bpdu_guard: true
          bpdu_filter: true
          uplink_fast: true
          shutdown: true
          cost: 40
          port_priority: 50
          stp_enable: true
        - intf_name: '{{ interface3 }}'
          edge_port: true
          link_type: shared
          guard: none
          bpdu_guard: true
          bpdu_filter: true
          uplink_fast: true
          shutdown: true
          cost: 60
          port_priority: 70
          stp_enable: true
      mstp:
        mst_name: mst1
        revision: 1
        max_hop: 3
        hello_time: 6
        max_age: 9
        fwd_delay: 12
        mst_instances:
          - mst_id: 1
            bridge_priority: 2048
            vlans:
              - 304
              - 303
              - 302
            interfaces:
              - intf_name: '{{ interface1 }}'
                cost: 60
                port_priority: 65
          - mst_id: 2
            bridge_priority: 1024
            vlans:
              - 302
            interfaces:
              - intf_name: '{{ interface2 }}'
                cost: 50
                port_priority: 55

  - name: test_case_24
    description: Delete all STP configuration
    state: deleted
    input: {}<|MERGE_RESOLUTION|>--- conflicted
+++ resolved
@@ -110,12 +110,8 @@
                 port_priority: 45
           - mst_id: 3
             bridge_priority: 3072
-<<<<<<< HEAD
-  - name: test_case_03
-=======
-
+  
   - name: test_case_04
->>>>>>> 8edeffb7
     description: Replace at mstp level
     state: replaced
     input:
@@ -180,12 +176,8 @@
                 cost: 52
                 port_priority: 57
               - intf_name: '{{ interface3 }}'
-<<<<<<< HEAD
-  - name: test_case_06
-=======
 
   - name: test_case_07
->>>>>>> 8edeffb7
     description: Delete global mstp configuration
     state: deleted
     input:
@@ -494,12 +486,8 @@
         - intf_name: '{{ interface1 }}'
         - intf_name: '{{ interface2 }}'
         - intf_name: '{{ interface3 }}'
-<<<<<<< HEAD
-  - name: test_case_22
-=======
 
   - name: test_case_23
->>>>>>> 8edeffb7
     description: Override STP configuration
     state: overridden
     input:
