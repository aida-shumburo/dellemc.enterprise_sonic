--- conflicted
+++ resolved
@@ -9,8 +9,6 @@
   dellemc.enterprise_sonic.sonic_vrfs:
     config: "{{ preparations_tests.vrfs }}"
     state: merged
-<<<<<<< HEAD
-=======
   ignore_errors: yes
 
 - name: Create crypto security profile
@@ -18,5 +16,4 @@
     ansible_connection: network_cli
   dellemc.enterprise_sonic.sonic_config:
     commands: "crypto security-profile {{ preparations_tests.crypto_profile }}"
->>>>>>> d7905e9b
   failed_when: false