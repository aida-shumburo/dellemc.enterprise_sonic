---
ansible_connection: httpapi

sonic_bgp_af_test_vars:
  bgp_as1: 51
  bgp_as2: 52
  bgp_as3: 53
  bgp_as4: 54
  rmap_1: rmap_reg1
  rmap_2: rmap_reg2
  rmap_3: rmap_reg3
  vrf_1: VrfReg1
  vrf_2: VrfReg2
  vrf_3: VrfReg3

sonic_bgp_af_preparation_task_input:
  route_map:
    - map_name: "{{ sonic_bgp_af_test_vars.rmap_1 }}"
      action: permit
      sequence_num: 11
    - map_name: "{{ sonic_bgp_af_test_vars.rmap_2 }}"
      action: permit
      sequence_num: 11
    - map_name: "{{ sonic_bgp_af_test_vars.rmap_3 }}"
      action: permit
      sequence_num: 11
  vrf:
    - name: "{{ sonic_bgp_af_test_vars.vrf_1 }}"
    - name: "{{ sonic_bgp_af_test_vars.vrf_2 }}"
    - name: "{{ sonic_bgp_af_test_vars.vrf_3 }}"
  bgp:
    - bgp_as: "{{ sonic_bgp_af_test_vars.bgp_as1 }}"
      router_id: 111.2.2.41
      log_neighbor_changes: false
    - bgp_as: "{{ sonic_bgp_af_test_vars.bgp_as2 }}"
      router_id: 111.2.2.42
      log_neighbor_changes: true
      vrf_name: "{{ sonic_bgp_af_test_vars.vrf_1 }}"
    - bgp_as: "{{ sonic_bgp_af_test_vars.bgp_as3 }}"
      router_id: 111.2.2.43
      log_neighbor_changes: true
      vrf_name: "{{ sonic_bgp_af_test_vars.vrf_2 }}"
    - bgp_as: "{{ sonic_bgp_af_test_vars.bgp_as4 }}"
      router_id: 111.2.2.44
      log_neighbor_changes: true
      vrf_name: "{{ sonic_bgp_af_test_vars.vrf_3 }}"

<<<<<<< HEAD
vrf_1: VrfReg1
vrf_2: VrfReg2
vrf_3: VrfReg3

preparations_tests:
  init_route_map:
    - route-map rmap_reg1 permit 11
    - route-map rmap_reg2 permit 11
    - route-map rmap_reg3 permit 11
  init_vrf:
    - "ip vrf {{ vrf_1 }}"
    - "ip vrf {{ vrf_2 }}"
    - "ip vrf {{ vrf_3 }}"
  init_bgp:
    - bgp_as: "{{ bgp_as_1 }}"
      router_id: 111.2.2.41
      log_neighbor_changes: false
    - bgp_as: "{{ bgp_as_2 }}"
      router_id: 111.2.2.42
      log_neighbor_changes: true
      vrf_name: VrfReg1
    - bgp_as: "{{ bgp_as_3 }}"
      router_id: 111.2.2.43
      log_neighbor_changes: true
      vrf_name: VrfReg2
    - bgp_as: "{{ bgp_as_4 }}"
      router_id: 111.2.2.44
      log_neighbor_changes: true
      vrf_name: VrfReg3

tests:
=======
sonic_bgp_af_tests:
>>>>>>> ef6bc3fd
  - name: test_case_01
    description: BGP AF properties
    state: merged
    input:
      - bgp_as: "{{ sonic_bgp_af_test_vars.bgp_as1 }}"
        address_family:
          afis:
            - afi: ipv4
              safi: unicast
            - afi: ipv6
              safi: unicast
            - afi: l2vpn
              safi: evpn
              advertise_all_vni: true
              route_advertise_list:
                - advertise_afi: ipv4
              vnis:
                - vni_number: 1
<<<<<<< HEAD
      - bgp_as: "{{ bgp_as_2 }}"
        vrf_name: "{{ vrf_1 }}"
=======
              dup_addr_detection:
                enabled: false
      - bgp_as: "{{ sonic_bgp_af_test_vars.bgp_as2 }}"
        vrf_name: "{{ sonic_bgp_af_test_vars.vrf_1 }}"
>>>>>>> ef6bc3fd
        address_family:
          afis:
            - afi: ipv4
              safi: unicast
            - afi: ipv6
              safi: unicast
            - afi: l2vpn
              safi: evpn
<<<<<<< HEAD
      - bgp_as: "{{ bgp_as_4 }}"
        vrf_name: "{{ vrf_3 }}"
=======
      - bgp_as: "{{ sonic_bgp_af_test_vars.bgp_as4 }}"
        vrf_name: "{{ sonic_bgp_af_test_vars.vrf_3 }}"
>>>>>>> ef6bc3fd
        address_family:
          afis:
            - afi: ipv4
              safi: unicast
              import:
                vrf:
                  vrf_list:
                    - "{{ sonic_bgp_af_test_vars.vrf_1 }}"
                  route_map: "{{ sonic_bgp_af_test_vars.rmap_1 }}"
            - afi: ipv6
              safi: unicast
              import:
                vrf:
                  vrf_list:
                    - "{{ sonic_bgp_af_test_vars.vrf_1 }}"
                    - "{{ sonic_bgp_af_test_vars.vrf_2 }}"
            - afi: l2vpn
              safi: evpn
              dup_addr_detection:
                enabled: true
                freeze: 360
                max_moves: 8
                time: 180
  - name: test_case_02
    description: Update created BGP AF properties
    state: merged
    input:
<<<<<<< HEAD
      - bgp_as: "{{ bgp_as_1 }}"
=======
      - bgp_as: "{{ sonic_bgp_af_test_vars.bgp_as1 }}"
>>>>>>> ef6bc3fd
        address_family:
          afis:
            - afi: ipv4
              safi: unicast
              max_path:
                ebgp: 2
                ibgp: 3
              redistribute:
                - metric: "20"
                  protocol: connected
                  route_map: "{{ sonic_bgp_af_test_vars.rmap_1 }}"
                - metric: "26"
                  protocol: ospf
                  route_map: "{{ sonic_bgp_af_test_vars.rmap_2 }}"
                - metric: "25"
                  protocol: static
                  route_map: "{{ sonic_bgp_af_test_vars.rmap_3 }}"
              aggregate_address_config:
                - prefix: "1.1.1.1/1"
                  as_set: true
<<<<<<< HEAD
                  policy_name: rmap_reg1
=======
                  policy_name: "{{ sonic_bgp_af_test_vars.rmap_1 }}"
>>>>>>> ef6bc3fd
                  summary_only: true
            - afi: ipv6
              safi: unicast
              max_path:
                ebgp: 3
                ibgp: 4
              redistribute:
                - metric: "21"
                  protocol: connected
                  route_map: "{{ sonic_bgp_af_test_vars.rmap_3 }}"
                - metric: "27"
                  protocol: ospf
                  route_map: "{{ sonic_bgp_af_test_vars.rmap_1 }}"
                - metric: "28"
                  protocol: static
                  route_map: "{{ sonic_bgp_af_test_vars.rmap_2 }}"
              aggregate_address_config:
                - prefix: "2::2/2"
                  as_set: false
<<<<<<< HEAD
                  policy_name: rmap_reg2
=======
                  policy_name: "{{ sonic_bgp_af_test_vars.rmap_2 }}"
>>>>>>> ef6bc3fd
                  summary_only: false
            - afi: l2vpn
              safi: evpn
              advertise_pip: true
              advertise_pip_ip: "1.1.1.1"
              advertise_pip_peer_ip: "2.2.2.2"
              advertise_svi_ip: true
              rd: "1.1.1.1:11"
              rt_in:
                - "22:22"
              rt_out:
                - "33:33"
              vnis:
                - vni_number: 1
                  advertise_default_gw: true
                  advertise_svi_ip: true
                  rd: "2.2.2.2:22"
                  rt_in:
                    - "44:44"
                  rt_out:
                    - "44:44"
<<<<<<< HEAD
      - bgp_as: "{{ bgp_as_2 }}"
        vrf_name: "{{ vrf_1 }}"
=======
      - bgp_as: "{{ sonic_bgp_af_test_vars.bgp_as2 }}"
        vrf_name: "{{ sonic_bgp_af_test_vars.vrf_1 }}"
>>>>>>> ef6bc3fd
        address_family:
          afis:
            - afi: ipv4
              safi: unicast
              max_path:
                ebgp: 1
                ibgp: 2
              redistribute:
                - metric: "20"
                  protocol: connected
                  route_map: "{{ sonic_bgp_af_test_vars.rmap_1 }}"
                - metric: "26"
                  protocol: ospf
                  route_map: "{{ sonic_bgp_af_test_vars.rmap_2 }}"
                - metric: "25"
                  protocol: static
                  route_map: "{{ sonic_bgp_af_test_vars.rmap_3 }}"
              import:
                vrf:
                  vrf_list:
                    - default
            - afi: ipv6
              safi: unicast
              max_path:
                ebgp: 3
                ibgp: 2
              redistribute:
                - metric: "21"
                  protocol: connected
                  route_map: "{{ sonic_bgp_af_test_vars.rmap_3 }}"
                - metric: "27"
                  protocol: ospf
                  route_map: "{{ sonic_bgp_af_test_vars.rmap_1 }}"
                - metric: "28"
                  protocol: static
                  route_map: "{{ sonic_bgp_af_test_vars.rmap_2 }}"
              import:
                vrf:
                  vrf_list:
                    - "{{ sonic_bgp_af_test_vars.vrf_2 }}"
                    - "{{ sonic_bgp_af_test_vars.vrf_3 }}"
                  route_map: "{{ sonic_bgp_af_test_vars.rmap_1 }}"
            - afi: l2vpn
              safi: evpn
              dup_addr_detection:
                freeze: permanent
              route_advertise_list:
                - advertise_afi: ipv4
                  route_map: "{{ sonic_bgp_af_test_vars.rmap_1 }}"
      - bgp_as: "{{ sonic_bgp_af_test_vars.bgp_as4 }}"
        vrf_name: "{{ sonic_bgp_af_test_vars.vrf_3 }}"
        address_family:
          afis:
            - afi: l2vpn
              safi: evpn
              dup_addr_detection:
                freeze: permanent
  - name: test_case_03
    description: Update2 created BGP AF properties
    state: merged
    input:
<<<<<<< HEAD
      - bgp_as: "{{ bgp_as_1 }}"
=======
      - bgp_as: "{{ sonic_bgp_af_test_vars.bgp_as1 }}"
>>>>>>> ef6bc3fd
        vrf_name: default
        address_family:
          afis:
            - afi: ipv4
              safi: unicast
              max_path:
                ebgp: 2
                ibgp: 3
              redistribute:
                - metric: "30"
                  protocol: connected
                  route_map: "{{ sonic_bgp_af_test_vars.rmap_1 }}"
                - metric: "36"
                  protocol: ospf
                  route_map: "{{ sonic_bgp_af_test_vars.rmap_2 }}"
                - metric: "35"
                  protocol: static
                  route_map: "{{ sonic_bgp_af_test_vars.rmap_3 }}"
              aggregate_address_config:
                - prefix: "3.3.3.3/3"
                  as_set: false
<<<<<<< HEAD
                  policy_name: rmap_reg3
=======
                  policy_name: "{{ sonic_bgp_af_test_vars.rmap_3 }}"
>>>>>>> ef6bc3fd
                  summary_only: false
            - afi: ipv6
              safi: unicast
              max_path:
                ebgp: 3
                ibgp: 4
              redistribute:
                - metric: "31"
                  protocol: connected
                  route_map: "{{ sonic_bgp_af_test_vars.rmap_3 }}"
                - metric: "37"
                  protocol: ospf
                  route_map: "{{ sonic_bgp_af_test_vars.rmap_1 }}"
                - metric: "38"
                  protocol: static
                  route_map: "{{ sonic_bgp_af_test_vars.rmap_2 }}"
              aggregate_address_config:
                - prefix: "4::4/4"
                  as_set: true
<<<<<<< HEAD
                  policy_name: rmap_reg3
=======
                  policy_name: "{{ sonic_bgp_af_test_vars.rmap_3 }}"
>>>>>>> ef6bc3fd
                  summary_only: true
            - afi: l2vpn
              safi: evpn
              advertise_pip_ip: "3.3.3.3"
              advertise_pip_peer_ip: "4.4.4.4"
              advertise_svi_ip: false
              route_advertise_list:
                - advertise_afi: ipv6
                  route_map: "{{ sonic_bgp_af_test_vars.rmap_2 }}"
              rd: "3.3.3.3:33"
              rt_in:
                - "12:12"
              rt_out:
                - "14:14"
              vnis:
                - vni_number: 1
                  advertise_default_gw: false
                  advertise_svi_ip: false
                  rd: "5.5.5.5:55"
                  rt_in:
                    - "88:88"
                  rt_out:
                    - "77:77"
                - vni_number: 2
                  advertise_default_gw: true
                  advertise_svi_ip: true
                - vni_number: 3
                  rd: "9.9.9.9:99"
                  rt_in:
                    - "60:60"
                  rt_out:
                    - "80:80"
<<<<<<< HEAD
      - bgp_as: "{{ bgp_as_2 }}"
        vrf_name: "{{ vrf_1 }}"
=======
      - bgp_as: "{{ sonic_bgp_af_test_vars.bgp_as2 }}"
        vrf_name: "{{ sonic_bgp_af_test_vars.vrf_1 }}"
>>>>>>> ef6bc3fd
        address_family:
          afis:
            - afi: ipv4
              safi: unicast
              max_path:
                ebgp: 4
                ibgp: 5
              redistribute:
                - metric: "40"
                  protocol: connected
                  route_map: "{{ sonic_bgp_af_test_vars.rmap_1 }}"
                - metric: "41"
                  protocol: ospf
                  route_map: "{{ sonic_bgp_af_test_vars.rmap_2 }}"
                - metric: "42"
                  protocol: static
                  route_map: "{{ sonic_bgp_af_test_vars.rmap_3 }}"
            - afi: ipv6
              safi: unicast
              max_path:
                ebgp: 9
                ibgp: 8
              redistribute:
                - metric: "43"
                  protocol: connected
                  route_map: "{{ sonic_bgp_af_test_vars.rmap_3 }}"
                - metric: "44"
                  protocol: ospf
                  route_map: "{{ sonic_bgp_af_test_vars.rmap_1 }}"
                - metric: "45"
                  protocol: static
                  route_map: "{{ sonic_bgp_af_test_vars.rmap_2 }}"
            - afi: l2vpn
              safi: evpn
              route_advertise_list:
                - advertise_afi: ipv6
<<<<<<< HEAD
                  route_map: rmap_reg2
      - bgp_as: "{{ bgp_as_4 }}"
        vrf_name: "{{ vrf_3 }}"
=======
                  route_map: "{{ sonic_bgp_af_test_vars.rmap_2 }}"
              dup_addr_detection:
                max_moves: 10
                time: 240
      - bgp_as: "{{ sonic_bgp_af_test_vars.bgp_as4 }}"
        vrf_name: "{{ sonic_bgp_af_test_vars.vrf_3 }}"
>>>>>>> ef6bc3fd
        address_family:
          afis:
            - afi: ipv4
              safi: unicast
              import:
                vrf:
                  vrf_list:
                    - default
                    - "{{ sonic_bgp_af_test_vars.vrf_2 }}"
                  route_map: "{{ sonic_bgp_af_test_vars.rmap_2 }}"
            - afi: ipv6
              safi: unicast
              import:
                vrf:
                  vrf_list:
                    - default
                  route_map: "{{ sonic_bgp_af_test_vars.rmap_1 }}"
  - name: test_case_04
    description: Delete BGP AF properties
    state: deleted
    input:
<<<<<<< HEAD
      - bgp_as: "{{ bgp_as_1 }}"
=======
      - bgp_as: "{{ sonic_bgp_af_test_vars.bgp_as1 }}"
>>>>>>> ef6bc3fd
        vrf_name: default
        address_family:
          afis:
            - afi: ipv4
              safi: unicast
              max_path:
                ebgp: 2
                ibgp: 3
              redistribute:
                - metric: "30"
                  protocol: connected
                  route_map: "{{ sonic_bgp_af_test_vars.rmap_1 }}"
              aggregate_address_config:
                - prefix: "1.1.1.1/1"
                  as_set: true
<<<<<<< HEAD
                  policy_name: rmap_reg1
=======
                  policy_name: "{{ sonic_bgp_af_test_vars.rmap_1 }}"
>>>>>>> ef6bc3fd
                  summary_only: true
                - prefix: "3.3.3.3/3"
            - afi: ipv6
              safi: unicast
              max_path:
                ebgp: 3
                ibgp: 4
              redistribute:
                - metric: "37"
                  protocol: ospf
                  route_map: "{{ sonic_bgp_af_test_vars.rmap_1 }}"
                - metric: "38"
                  protocol: static
                  route_map: "{{ sonic_bgp_af_test_vars.rmap_2 }}"
            - afi: l2vpn
              safi: evpn
              advertise_pip: true
              advertise_pip_ip: "3.3.3.3"
              advertise_pip_peer_ip: "4.4.4.4"
              advertise_svi_ip: false
<<<<<<< HEAD
=======
              dup_addr_detection:
                enabled: false
>>>>>>> ef6bc3fd
              route_advertise_list:
                - advertise_afi: ipv4
                  route_map: "{{ sonic_bgp_af_test_vars.rmap_1 }}"
              rd: "3.3.3.3:33"
              rt_in:
                - "22:22"
              rt_out:
                - "33:33"
                - "14:14"
              vnis:
                - vni_number: 1
                  advertise_default_gw: false
                  advertise_svi_ip: false
                  rd: "5.5.5.5:55"
                  rt_in:
                    - "44:44"
                    - "88:88"
                  rt_out:
                    - "77:77"
                - vni_number: 2
                - vni_number: 3
<<<<<<< HEAD
      - bgp_as: "{{ bgp_as_2 }}"
        vrf_name: "{{ vrf_1 }}"
=======
      - bgp_as: "{{ sonic_bgp_af_test_vars.bgp_as2 }}"
        vrf_name: "{{ sonic_bgp_af_test_vars.vrf_1 }}"
>>>>>>> ef6bc3fd
        address_family:
          afis:
            - afi: ipv4
              safi: unicast
              max_path:
                ebgp: 4
                ibgp: 5
              redistribute:
                - metric: "41"
                  protocol: ospf
                  route_map: "{{ sonic_bgp_af_test_vars.rmap_2 }}"
                - metric: "42"
                  protocol: static
                  route_map: "{{ sonic_bgp_af_test_vars.rmap_3 }}"
            - afi: ipv6
              safi: unicast
              max_path:
                ebgp: 9
                ibgp: 8
              redistribute:
                - metric: "43"
                  protocol: connected
                  route_map: "{{ sonic_bgp_af_test_vars.rmap_3 }}"
            - afi: l2vpn
              safi: evpn
              route_advertise_list:
                - advertise_afi: ipv4
<<<<<<< HEAD
      - bgp_as: "{{ bgp_as_4 }}"
        vrf_name: "{{ vrf_3 }}"
=======
      - bgp_as: "{{ sonic_bgp_af_test_vars.bgp_as4 }}"
        vrf_name: "{{ sonic_bgp_af_test_vars.vrf_3 }}"
>>>>>>> ef6bc3fd
        address_family:
          afis:
            - afi: ipv4
              safi: unicast
              import:
                vrf:
                  vrf_list:
                    - default
                    - "{{ sonic_bgp_af_test_vars.vrf_1 }}"
                  route_map: "{{ sonic_bgp_af_test_vars.rmap_2 }}"
            - afi: ipv6
              safi: unicast
              import:
                vrf:
                  vrf_list:
                    - "{{ sonic_bgp_af_test_vars.vrf_1 }}"
            - afi: l2vpn
              safi: evpn
              dup_addr_detection:
                enabled: true
                max_moves: 8
                time: 180
  - name: test_case_05
    description: Delete1 BGP AF properties
    state: deleted
    input:
      - bgp_as: "{{ sonic_bgp_af_test_vars.bgp_as1 }}"
        vrf_name: default
        address_family:
          afis:
            - afi: ipv4
              safi: unicast
              redistribute:
            - afi: ipv6
              safi: unicast
              redistribute:
<<<<<<< HEAD
      - bgp_as: "{{ bgp_as_2 }}"
        vrf_name: "{{ vrf_1 }}"
=======
      - bgp_as: "{{ sonic_bgp_af_test_vars.bgp_as2 }}"
        vrf_name: "{{ sonic_bgp_af_test_vars.vrf_1 }}"
>>>>>>> ef6bc3fd
        address_family:
          afis:
            - afi: l2vpn
              safi: evpn
  - name: test_case_06
    description: Delete2 BGP AF properties
    state: deleted
    input:
<<<<<<< HEAD
      - bgp_as: "{{ bgp_as_1 }}"
=======
      - bgp_as: "{{ sonic_bgp_af_test_vars.bgp_as1 }}"
>>>>>>> ef6bc3fd
        vrf_name: default
        address_family:
          afis:
  - name: test_case_07
    description: Create BGP AF configuration
    state: merged
    input:
      - bgp_as: "{{ sonic_bgp_af_test_vars.bgp_as1 }}"
        address_family:
          afis:
            - afi: l2vpn
              safi: evpn
  - name: test_case_08
    description: Add BGP AF configuration for replace
    state: merged
    input:
<<<<<<< HEAD
      - bgp_as: "{{ bgp_as_1 }}"
=======
      - bgp_as: "{{ sonic_bgp_af_test_vars.bgp_as1 }}"
>>>>>>> ef6bc3fd
        address_family:
          afis:
            - afi: l2vpn
              safi: evpn
              advertise_all_vni: true
<<<<<<< HEAD
=======
              dup_addr_detection:
                enabled: false
>>>>>>> ef6bc3fd
              route_advertise_list:
                - advertise_afi: ipv4
                  route_map: "{{ sonic_bgp_af_test_vars.rmap_1 }}"
                - advertise_afi: ipv6
                  route_map: "{{ sonic_bgp_af_test_vars.rmap_2 }}"
              rd: "5.5.5.5:55"
              rt_in:
                - "11:11"
                - "22:22"
                - "33:33"
              rt_out:
                - "77:77"
              vnis:
                - vni_number: 4
                  advertise_default_gw: true
                  advertise_svi_ip: true
                  rd: "1.1.1.1:11"
                  rt_in:
                    - "88:88"
                    - "99:99"
                  rt_out:
                    - "88:88"
                    - "99:99"
                - vni_number: 5
                  advertise_default_gw: true
                  advertise_svi_ip: true
                  rd: "1.1.1.2:11"
<<<<<<< HEAD
      - bgp_as: "{{ bgp_as_2 }}"
        vrf_name: "{{ vrf_1 }}"
=======
      - bgp_as: "{{ sonic_bgp_af_test_vars.bgp_as2 }}"
        vrf_name: "{{ sonic_bgp_af_test_vars.vrf_1 }}"
>>>>>>> ef6bc3fd
        address_family:
          afis:
            - afi: ipv4
              safi: unicast
              max_path:
                ebgp: 5
              network:
                - '10.1.1.0/24'
                - '10.1.2.0/24'
              aggregate_address_config:
                - prefix: "5.5.5.5/5"
                  as_set: true
<<<<<<< HEAD
                  policy_name: rmap_reg1
                  summary_only: true
                - prefix: "9.9.9.9/9"
                  as_set: false
                  policy_name: rmap_reg2
                  summary_only: false
      - bgp_as: "{{ bgp_as_4 }}"
        vrf_name: "{{ vrf_3 }}"
=======
                  policy_name: "{{ sonic_bgp_af_test_vars.rmap_1 }}"
                  summary_only: true
                - prefix: "9.9.9.9/9"
                  as_set: false
                  policy_name: "{{ sonic_bgp_af_test_vars.rmap_2 }}"
                  summary_only: false
      - bgp_as: "{{ sonic_bgp_af_test_vars.bgp_as4 }}"
        vrf_name: "{{ sonic_bgp_af_test_vars.vrf_3 }}"
>>>>>>> ef6bc3fd
        address_family:
          afis:
            - afi: ipv4
              safi: unicast
              import:
                vrf:
                  vrf_list:
                    - "{{ sonic_bgp_af_test_vars.vrf_1 }}"
                  route_map: "{{ sonic_bgp_af_test_vars.rmap_1 }}"
            - afi: ipv6
              safi: unicast
              import:
                vrf:
                  vrf_list:
                    - "{{ sonic_bgp_af_test_vars.vrf_1 }}"
                    - "{{ sonic_bgp_af_test_vars.vrf_2 }}"
            - afi: l2vpn
              safi: evpn
              dup_addr_detection:
                freeze: 600
                max_moves: 15
                time: 300
  - name: test_case_09
    description: Replace BGP AF configuration
    state: replaced
    input:
<<<<<<< HEAD
      - bgp_as: "{{ bgp_as_1 }}"
=======
      - bgp_as: "{{ sonic_bgp_af_test_vars.bgp_as1 }}"
>>>>>>> ef6bc3fd
        address_family:
          afis:
            - afi: l2vpn
              safi: evpn
              advertise_all_vni: true
              route_advertise_list:
                - advertise_afi: ipv6
                  route_map: "{{ sonic_bgp_af_test_vars.rmap_2 }}"
              rd: "5.5.5.5:55"
              rt_in:
                - "11:11"
              rt_out:
                - "77:77"
              vnis:
                - vni_number: 4
                  advertise_default_gw: true
                  advertise_svi_ip: true
                  rd: "1.1.1.1:11"
                  rt_in:
                    - "87:87"
                  rt_out:
                    - "88:88"
<<<<<<< HEAD
      - bgp_as: "{{ bgp_as_2 }}"
        vrf_name: "{{ vrf_1 }}"
=======
      - bgp_as: "{{ sonic_bgp_af_test_vars.bgp_as2 }}"
        vrf_name: "{{ sonic_bgp_af_test_vars.vrf_1 }}"
>>>>>>> ef6bc3fd
        address_family:
          afis:
            - afi: ipv4
              safi: unicast
              dampening: true
              redistribute:
                - protocol: connected
              network:
                - '10.1.1.1/24'
                - '11.1.1.1/24'
              aggregate_address_config:
                - prefix: "5.5.5.5/5"
                - prefix: "9.9.9.9/9"
                  as_set: true
            - afi: ipv6
              safi: unicast
              redistribute:
                - protocol: ospf
                  metric: 40
                - protocol: static
                  route_map: "{{ sonic_bgp_af_test_vars.rmap_1 }}"
              network:
                - '1::1/64'
                - '2::1/64'
              aggregate_address_config:
                - prefix: "7::7/7"
<<<<<<< HEAD
      - bgp_as: "{{ bgp_as_3 }}"
        vrf_name: "{{ vrf_2 }}"
=======
      - bgp_as: "{{ sonic_bgp_af_test_vars.bgp_as3 }}"
        vrf_name: "{{ sonic_bgp_af_test_vars.vrf_2 }}"
>>>>>>> ef6bc3fd
        address_family:
          afis:
            - afi: ipv4
              safi: unicast
              dampening: true
<<<<<<< HEAD
      - bgp_as: "{{ bgp_as_4 }}"
        vrf_name: "{{ vrf_3 }}"
=======
      - bgp_as: "{{ sonic_bgp_af_test_vars.bgp_as4 }}"
        vrf_name: "{{ sonic_bgp_af_test_vars.vrf_3 }}"
>>>>>>> ef6bc3fd
        address_family:
          afis:
            - afi: ipv4
              safi: unicast
              import:
                vrf:
                  vrf_list:
                    - default
            - afi: ipv6
              safi: unicast
              import:
                vrf:
                  vrf_list:
                    - default
                    - "{{ sonic_bgp_af_test_vars.vrf_1 }}"
                  route_map: "{{ sonic_bgp_af_test_vars.rmap_1 }}"
            - afi: l2vpn
              safi: evpn
              dup_addr_detection:
                max_moves: 10
                time: 300
  - name: test_case_10
    description: Override BGP AF configuration
    state: overridden
    input:
<<<<<<< HEAD
      - bgp_as: "{{ bgp_as_1 }}"
=======
      - bgp_as: "{{ sonic_bgp_af_test_vars.bgp_as1 }}"
>>>>>>> ef6bc3fd
        address_family:
          afis:
            - afi: l2vpn
              safi: evpn
              advertise_all_vni: true
<<<<<<< HEAD
=======
              dup_addr_detection:
                max_moves: 10
                time: 360
>>>>>>> ef6bc3fd
              route_advertise_list:
                - advertise_afi: ipv4
                  route_map: "{{ sonic_bgp_af_test_vars.rmap_1 }}"
                - advertise_afi: ipv6
              rd: "5.5.5.5:55"
              rt_in:
                - "22:22"
                - "33:33"
              rt_out:
                - "66:66"
                - "77:77"
              vnis:
                - vni_number: 10
                  advertise_default_gw: true
                  advertise_svi_ip: true
                  rd: "1.1.1.1:11"
                  rt_in:
                    - "87:87"
                  rt_out:
                    - "88:88"
<<<<<<< HEAD
      - bgp_as: "{{ bgp_as_2 }}"
        vrf_name: "{{ vrf_1 }}"
=======
      - bgp_as: "{{ sonic_bgp_af_test_vars.bgp_as2 }}"
        vrf_name: "{{ sonic_bgp_af_test_vars.vrf_1 }}"
>>>>>>> ef6bc3fd
        address_family:
          afis:
            - afi: ipv4
              safi: unicast
              redistribute:
                - protocol: ospf
                - protocol: connected
                  metric: 40
              network:
                - '11.1.1.1/24'
                - '12.1.1.1/24'
<<<<<<< HEAD
      - bgp_as: "{{ bgp_as_4 }}"
        vrf_name: "{{ vrf_3 }}"
=======
      - bgp_as: "{{ sonic_bgp_af_test_vars.bgp_as4 }}"
        vrf_name: "{{ sonic_bgp_af_test_vars.vrf_3 }}"
>>>>>>> ef6bc3fd
        address_family:
          afis:
            - afi: ipv4
              safi: unicast
              import:
                vrf:
                  vrf_list:
                    - "{{ sonic_bgp_af_test_vars.vrf_1 }}"
                  route_map: "{{ sonic_bgp_af_test_vars.rmap_1 }}"
            - afi: ipv6
              safi: unicast
              import:
                vrf:
                  vrf_list:
                    - "{{ sonic_bgp_af_test_vars.vrf_1 }}"
                    - "{{ sonic_bgp_af_test_vars.vrf_2 }}"
                  route_map: "{{ sonic_bgp_af_test_vars.rmap_2 }}"
              aggregate_address_config:
                - prefix: "1::1/1"
                  as_set: true
<<<<<<< HEAD
                  policy_name: rmap_reg1
=======
                  policy_name: "{{ sonic_bgp_af_test_vars.rmap_1 }}"
>>>>>>> ef6bc3fd
                  summary_only: true
  - name: test_case_11
    description: Delete3 BGP AF properties
    state: deleted
    input: []<|MERGE_RESOLUTION|>--- conflicted
+++ resolved
@@ -45,41 +45,7 @@
       log_neighbor_changes: true
       vrf_name: "{{ sonic_bgp_af_test_vars.vrf_3 }}"
 
-<<<<<<< HEAD
-vrf_1: VrfReg1
-vrf_2: VrfReg2
-vrf_3: VrfReg3
-
-preparations_tests:
-  init_route_map:
-    - route-map rmap_reg1 permit 11
-    - route-map rmap_reg2 permit 11
-    - route-map rmap_reg3 permit 11
-  init_vrf:
-    - "ip vrf {{ vrf_1 }}"
-    - "ip vrf {{ vrf_2 }}"
-    - "ip vrf {{ vrf_3 }}"
-  init_bgp:
-    - bgp_as: "{{ bgp_as_1 }}"
-      router_id: 111.2.2.41
-      log_neighbor_changes: false
-    - bgp_as: "{{ bgp_as_2 }}"
-      router_id: 111.2.2.42
-      log_neighbor_changes: true
-      vrf_name: VrfReg1
-    - bgp_as: "{{ bgp_as_3 }}"
-      router_id: 111.2.2.43
-      log_neighbor_changes: true
-      vrf_name: VrfReg2
-    - bgp_as: "{{ bgp_as_4 }}"
-      router_id: 111.2.2.44
-      log_neighbor_changes: true
-      vrf_name: VrfReg3
-
-tests:
-=======
 sonic_bgp_af_tests:
->>>>>>> ef6bc3fd
   - name: test_case_01
     description: BGP AF properties
     state: merged
@@ -98,30 +64,20 @@
                 - advertise_afi: ipv4
               vnis:
                 - vni_number: 1
-<<<<<<< HEAD
-      - bgp_as: "{{ bgp_as_2 }}"
-        vrf_name: "{{ vrf_1 }}"
-=======
               dup_addr_detection:
                 enabled: false
       - bgp_as: "{{ sonic_bgp_af_test_vars.bgp_as2 }}"
         vrf_name: "{{ sonic_bgp_af_test_vars.vrf_1 }}"
->>>>>>> ef6bc3fd
-        address_family:
-          afis:
-            - afi: ipv4
-              safi: unicast
-            - afi: ipv6
-              safi: unicast
-            - afi: l2vpn
-              safi: evpn
-<<<<<<< HEAD
-      - bgp_as: "{{ bgp_as_4 }}"
-        vrf_name: "{{ vrf_3 }}"
-=======
+        address_family:
+          afis:
+            - afi: ipv4
+              safi: unicast
+            - afi: ipv6
+              safi: unicast
+            - afi: l2vpn
+              safi: evpn
       - bgp_as: "{{ sonic_bgp_af_test_vars.bgp_as4 }}"
         vrf_name: "{{ sonic_bgp_af_test_vars.vrf_3 }}"
->>>>>>> ef6bc3fd
         address_family:
           afis:
             - afi: ipv4
@@ -149,11 +105,7 @@
     description: Update created BGP AF properties
     state: merged
     input:
-<<<<<<< HEAD
-      - bgp_as: "{{ bgp_as_1 }}"
-=======
-      - bgp_as: "{{ sonic_bgp_af_test_vars.bgp_as1 }}"
->>>>>>> ef6bc3fd
+      - bgp_as: "{{ sonic_bgp_af_test_vars.bgp_as1 }}"
         address_family:
           afis:
             - afi: ipv4
@@ -174,11 +126,7 @@
               aggregate_address_config:
                 - prefix: "1.1.1.1/1"
                   as_set: true
-<<<<<<< HEAD
-                  policy_name: rmap_reg1
-=======
                   policy_name: "{{ sonic_bgp_af_test_vars.rmap_1 }}"
->>>>>>> ef6bc3fd
                   summary_only: true
             - afi: ipv6
               safi: unicast
@@ -198,11 +146,7 @@
               aggregate_address_config:
                 - prefix: "2::2/2"
                   as_set: false
-<<<<<<< HEAD
-                  policy_name: rmap_reg2
-=======
                   policy_name: "{{ sonic_bgp_af_test_vars.rmap_2 }}"
->>>>>>> ef6bc3fd
                   summary_only: false
             - afi: l2vpn
               safi: evpn
@@ -224,13 +168,8 @@
                     - "44:44"
                   rt_out:
                     - "44:44"
-<<<<<<< HEAD
-      - bgp_as: "{{ bgp_as_2 }}"
-        vrf_name: "{{ vrf_1 }}"
-=======
       - bgp_as: "{{ sonic_bgp_af_test_vars.bgp_as2 }}"
         vrf_name: "{{ sonic_bgp_af_test_vars.vrf_1 }}"
->>>>>>> ef6bc3fd
         address_family:
           afis:
             - afi: ipv4
@@ -292,11 +231,7 @@
     description: Update2 created BGP AF properties
     state: merged
     input:
-<<<<<<< HEAD
-      - bgp_as: "{{ bgp_as_1 }}"
-=======
-      - bgp_as: "{{ sonic_bgp_af_test_vars.bgp_as1 }}"
->>>>>>> ef6bc3fd
+      - bgp_as: "{{ sonic_bgp_af_test_vars.bgp_as1 }}"
         vrf_name: default
         address_family:
           afis:
@@ -318,11 +253,7 @@
               aggregate_address_config:
                 - prefix: "3.3.3.3/3"
                   as_set: false
-<<<<<<< HEAD
-                  policy_name: rmap_reg3
-=======
                   policy_name: "{{ sonic_bgp_af_test_vars.rmap_3 }}"
->>>>>>> ef6bc3fd
                   summary_only: false
             - afi: ipv6
               safi: unicast
@@ -342,11 +273,7 @@
               aggregate_address_config:
                 - prefix: "4::4/4"
                   as_set: true
-<<<<<<< HEAD
-                  policy_name: rmap_reg3
-=======
                   policy_name: "{{ sonic_bgp_af_test_vars.rmap_3 }}"
->>>>>>> ef6bc3fd
                   summary_only: true
             - afi: l2vpn
               safi: evpn
@@ -379,13 +306,8 @@
                     - "60:60"
                   rt_out:
                     - "80:80"
-<<<<<<< HEAD
-      - bgp_as: "{{ bgp_as_2 }}"
-        vrf_name: "{{ vrf_1 }}"
-=======
       - bgp_as: "{{ sonic_bgp_af_test_vars.bgp_as2 }}"
         vrf_name: "{{ sonic_bgp_af_test_vars.vrf_1 }}"
->>>>>>> ef6bc3fd
         address_family:
           afis:
             - afi: ipv4
@@ -422,18 +344,12 @@
               safi: evpn
               route_advertise_list:
                 - advertise_afi: ipv6
-<<<<<<< HEAD
-                  route_map: rmap_reg2
-      - bgp_as: "{{ bgp_as_4 }}"
-        vrf_name: "{{ vrf_3 }}"
-=======
                   route_map: "{{ sonic_bgp_af_test_vars.rmap_2 }}"
               dup_addr_detection:
                 max_moves: 10
                 time: 240
       - bgp_as: "{{ sonic_bgp_af_test_vars.bgp_as4 }}"
         vrf_name: "{{ sonic_bgp_af_test_vars.vrf_3 }}"
->>>>>>> ef6bc3fd
         address_family:
           afis:
             - afi: ipv4
@@ -455,11 +371,7 @@
     description: Delete BGP AF properties
     state: deleted
     input:
-<<<<<<< HEAD
-      - bgp_as: "{{ bgp_as_1 }}"
-=======
-      - bgp_as: "{{ sonic_bgp_af_test_vars.bgp_as1 }}"
->>>>>>> ef6bc3fd
+      - bgp_as: "{{ sonic_bgp_af_test_vars.bgp_as1 }}"
         vrf_name: default
         address_family:
           afis:
@@ -475,11 +387,7 @@
               aggregate_address_config:
                 - prefix: "1.1.1.1/1"
                   as_set: true
-<<<<<<< HEAD
-                  policy_name: rmap_reg1
-=======
                   policy_name: "{{ sonic_bgp_af_test_vars.rmap_1 }}"
->>>>>>> ef6bc3fd
                   summary_only: true
                 - prefix: "3.3.3.3/3"
             - afi: ipv6
@@ -500,11 +408,8 @@
               advertise_pip_ip: "3.3.3.3"
               advertise_pip_peer_ip: "4.4.4.4"
               advertise_svi_ip: false
-<<<<<<< HEAD
-=======
               dup_addr_detection:
                 enabled: false
->>>>>>> ef6bc3fd
               route_advertise_list:
                 - advertise_afi: ipv4
                   route_map: "{{ sonic_bgp_af_test_vars.rmap_1 }}"
@@ -526,13 +431,8 @@
                     - "77:77"
                 - vni_number: 2
                 - vni_number: 3
-<<<<<<< HEAD
-      - bgp_as: "{{ bgp_as_2 }}"
-        vrf_name: "{{ vrf_1 }}"
-=======
       - bgp_as: "{{ sonic_bgp_af_test_vars.bgp_as2 }}"
         vrf_name: "{{ sonic_bgp_af_test_vars.vrf_1 }}"
->>>>>>> ef6bc3fd
         address_family:
           afis:
             - afi: ipv4
@@ -560,13 +460,8 @@
               safi: evpn
               route_advertise_list:
                 - advertise_afi: ipv4
-<<<<<<< HEAD
-      - bgp_as: "{{ bgp_as_4 }}"
-        vrf_name: "{{ vrf_3 }}"
-=======
       - bgp_as: "{{ sonic_bgp_af_test_vars.bgp_as4 }}"
         vrf_name: "{{ sonic_bgp_af_test_vars.vrf_3 }}"
->>>>>>> ef6bc3fd
         address_family:
           afis:
             - afi: ipv4
@@ -603,13 +498,8 @@
             - afi: ipv6
               safi: unicast
               redistribute:
-<<<<<<< HEAD
-      - bgp_as: "{{ bgp_as_2 }}"
-        vrf_name: "{{ vrf_1 }}"
-=======
       - bgp_as: "{{ sonic_bgp_af_test_vars.bgp_as2 }}"
         vrf_name: "{{ sonic_bgp_af_test_vars.vrf_1 }}"
->>>>>>> ef6bc3fd
         address_family:
           afis:
             - afi: l2vpn
@@ -618,11 +508,7 @@
     description: Delete2 BGP AF properties
     state: deleted
     input:
-<<<<<<< HEAD
-      - bgp_as: "{{ bgp_as_1 }}"
-=======
-      - bgp_as: "{{ sonic_bgp_af_test_vars.bgp_as1 }}"
->>>>>>> ef6bc3fd
+      - bgp_as: "{{ sonic_bgp_af_test_vars.bgp_as1 }}"
         vrf_name: default
         address_family:
           afis:
@@ -639,21 +525,14 @@
     description: Add BGP AF configuration for replace
     state: merged
     input:
-<<<<<<< HEAD
-      - bgp_as: "{{ bgp_as_1 }}"
-=======
-      - bgp_as: "{{ sonic_bgp_af_test_vars.bgp_as1 }}"
->>>>>>> ef6bc3fd
+      - bgp_as: "{{ sonic_bgp_af_test_vars.bgp_as1 }}"
         address_family:
           afis:
             - afi: l2vpn
               safi: evpn
               advertise_all_vni: true
-<<<<<<< HEAD
-=======
               dup_addr_detection:
                 enabled: false
->>>>>>> ef6bc3fd
               route_advertise_list:
                 - advertise_afi: ipv4
                   route_map: "{{ sonic_bgp_af_test_vars.rmap_1 }}"
@@ -681,13 +560,8 @@
                   advertise_default_gw: true
                   advertise_svi_ip: true
                   rd: "1.1.1.2:11"
-<<<<<<< HEAD
-      - bgp_as: "{{ bgp_as_2 }}"
-        vrf_name: "{{ vrf_1 }}"
-=======
       - bgp_as: "{{ sonic_bgp_af_test_vars.bgp_as2 }}"
         vrf_name: "{{ sonic_bgp_af_test_vars.vrf_1 }}"
->>>>>>> ef6bc3fd
         address_family:
           afis:
             - afi: ipv4
@@ -700,16 +574,6 @@
               aggregate_address_config:
                 - prefix: "5.5.5.5/5"
                   as_set: true
-<<<<<<< HEAD
-                  policy_name: rmap_reg1
-                  summary_only: true
-                - prefix: "9.9.9.9/9"
-                  as_set: false
-                  policy_name: rmap_reg2
-                  summary_only: false
-      - bgp_as: "{{ bgp_as_4 }}"
-        vrf_name: "{{ vrf_3 }}"
-=======
                   policy_name: "{{ sonic_bgp_af_test_vars.rmap_1 }}"
                   summary_only: true
                 - prefix: "9.9.9.9/9"
@@ -718,7 +582,6 @@
                   summary_only: false
       - bgp_as: "{{ sonic_bgp_af_test_vars.bgp_as4 }}"
         vrf_name: "{{ sonic_bgp_af_test_vars.vrf_3 }}"
->>>>>>> ef6bc3fd
         address_family:
           afis:
             - afi: ipv4
@@ -745,11 +608,7 @@
     description: Replace BGP AF configuration
     state: replaced
     input:
-<<<<<<< HEAD
-      - bgp_as: "{{ bgp_as_1 }}"
-=======
-      - bgp_as: "{{ sonic_bgp_af_test_vars.bgp_as1 }}"
->>>>>>> ef6bc3fd
+      - bgp_as: "{{ sonic_bgp_af_test_vars.bgp_as1 }}"
         address_family:
           afis:
             - afi: l2vpn
@@ -772,13 +631,8 @@
                     - "87:87"
                   rt_out:
                     - "88:88"
-<<<<<<< HEAD
-      - bgp_as: "{{ bgp_as_2 }}"
-        vrf_name: "{{ vrf_1 }}"
-=======
       - bgp_as: "{{ sonic_bgp_af_test_vars.bgp_as2 }}"
         vrf_name: "{{ sonic_bgp_af_test_vars.vrf_1 }}"
->>>>>>> ef6bc3fd
         address_family:
           afis:
             - afi: ipv4
@@ -804,26 +658,15 @@
                 - '1::1/64'
                 - '2::1/64'
               aggregate_address_config:
-                - prefix: "7::7/7"
-<<<<<<< HEAD
-      - bgp_as: "{{ bgp_as_3 }}"
-        vrf_name: "{{ vrf_2 }}"
-=======
       - bgp_as: "{{ sonic_bgp_af_test_vars.bgp_as3 }}"
         vrf_name: "{{ sonic_bgp_af_test_vars.vrf_2 }}"
->>>>>>> ef6bc3fd
         address_family:
           afis:
             - afi: ipv4
               safi: unicast
               dampening: true
-<<<<<<< HEAD
-      - bgp_as: "{{ bgp_as_4 }}"
-        vrf_name: "{{ vrf_3 }}"
-=======
       - bgp_as: "{{ sonic_bgp_af_test_vars.bgp_as4 }}"
         vrf_name: "{{ sonic_bgp_af_test_vars.vrf_3 }}"
->>>>>>> ef6bc3fd
         address_family:
           afis:
             - afi: ipv4
@@ -849,22 +692,15 @@
     description: Override BGP AF configuration
     state: overridden
     input:
-<<<<<<< HEAD
-      - bgp_as: "{{ bgp_as_1 }}"
-=======
-      - bgp_as: "{{ sonic_bgp_af_test_vars.bgp_as1 }}"
->>>>>>> ef6bc3fd
+      - bgp_as: "{{ sonic_bgp_af_test_vars.bgp_as1 }}"
         address_family:
           afis:
             - afi: l2vpn
               safi: evpn
               advertise_all_vni: true
-<<<<<<< HEAD
-=======
               dup_addr_detection:
                 max_moves: 10
                 time: 360
->>>>>>> ef6bc3fd
               route_advertise_list:
                 - advertise_afi: ipv4
                   route_map: "{{ sonic_bgp_af_test_vars.rmap_1 }}"
@@ -885,13 +721,8 @@
                     - "87:87"
                   rt_out:
                     - "88:88"
-<<<<<<< HEAD
-      - bgp_as: "{{ bgp_as_2 }}"
-        vrf_name: "{{ vrf_1 }}"
-=======
       - bgp_as: "{{ sonic_bgp_af_test_vars.bgp_as2 }}"
         vrf_name: "{{ sonic_bgp_af_test_vars.vrf_1 }}"
->>>>>>> ef6bc3fd
         address_family:
           afis:
             - afi: ipv4
@@ -903,13 +734,8 @@
               network:
                 - '11.1.1.1/24'
                 - '12.1.1.1/24'
-<<<<<<< HEAD
-      - bgp_as: "{{ bgp_as_4 }}"
-        vrf_name: "{{ vrf_3 }}"
-=======
       - bgp_as: "{{ sonic_bgp_af_test_vars.bgp_as4 }}"
         vrf_name: "{{ sonic_bgp_af_test_vars.vrf_3 }}"
->>>>>>> ef6bc3fd
         address_family:
           afis:
             - afi: ipv4
@@ -930,11 +756,7 @@
               aggregate_address_config:
                 - prefix: "1::1/1"
                   as_set: true
-<<<<<<< HEAD
-                  policy_name: rmap_reg1
-=======
                   policy_name: "{{ sonic_bgp_af_test_vars.rmap_1 }}"
->>>>>>> ef6bc3fd
                   summary_only: true
   - name: test_case_11
     description: Delete3 BGP AF properties
