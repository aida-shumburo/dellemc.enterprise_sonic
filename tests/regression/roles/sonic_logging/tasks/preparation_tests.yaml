--- conflicted
+++ resolved
@@ -32,15 +32,12 @@
       - name: Vrf_logging_1
       - name: Vrf_logging_2
     state: merged
-<<<<<<< HEAD
   failed_when: false
-=======
-  ignore_errors: yes
+
 
 - name: Create security profiles
   sonic_pki:
     config:
       security_profiles:
         - profile_name: default
-        - profile_name: spl
->>>>>>> d7905e9b
+        - profile_name: spl