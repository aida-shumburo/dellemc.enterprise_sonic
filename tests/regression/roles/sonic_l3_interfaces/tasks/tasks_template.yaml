--- conflicted
+++ resolved
@@ -1,42 +1,24 @@
 ---
 - name: "{{ item.name ~ ' , ' ~ item.description }}"
-<<<<<<< HEAD
-  sonic_l3_interfaces:
-=======
   dellemc.enterprise_sonic.sonic_l3_interfaces:
->>>>>>> d7905e9b
     config: "{{ item.input }}"
     state: "{{ item.state }}"
   register: action_task_output
   ignore_errors: true
 
-<<<<<<< HEAD
-- name: "Import role"
-  import_role:
-=======
 - name: "Update test report"
   ansible.builtin.import_role:
->>>>>>> d7905e9b
     name: common
     tasks_from: action.facts.report.yaml
 
 - name: "{{ item.name ~ ' , ' ~ item.description ~ ' Idempotent' }}"
-<<<<<<< HEAD
-  sonic_l3_interfaces:
-=======
   dellemc.enterprise_sonic.sonic_l3_interfaces:
->>>>>>> d7905e9b
     config: "{{ item.input }}"
     state: "{{ item.state }}"
   register: idempotent_task_output
   ignore_errors: true
 
-<<<<<<< HEAD
-- name: "Import role"
-  import_role:
-=======
 - name: "Update test report"
   ansible.builtin.import_role:
->>>>>>> d7905e9b
     name: common
     tasks_from: idempotent.facts.report.yaml